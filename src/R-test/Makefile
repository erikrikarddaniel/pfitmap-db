--- conflicted
+++ resolved
@@ -124,7 +124,7 @@
 	@rm -f $@.out
 	@../R/pf-fetchseqs.r --verbose --sqlitedb=$@.sqlite3 --sourcedbs=refseq --fetchedseqs=$@.feather --looplevel=psuperfamily --loopdir=$@.psuperfamilies
 	@cat $@.psuperfamilies/*.faa > $@.out
-<<<<<<< HEAD
+	@ls $@.feather >> $@.out
 	@$(CHECK)
 
 pf-fetchseqs.08:
@@ -132,7 +132,4 @@
 	@rm -f $@.out
 	@../R/pf-fetchseqs.r --verbose --sqlitedb=$@.sqlite3 --sourcedbs=refseq --looplevel=psuperfamily --loopdir=$@.psuperfamilies --loophmmcov=1.0
 	@cat $@.psuperfamilies/*.faa > $@.out
-=======
-	@ls $@.feather >> $@.out
->>>>>>> 0e15190f
 	@$(CHECK)